--- conflicted
+++ resolved
@@ -1,10 +1,6 @@
 {
   "name": "@sawala-tech/tokenize",
-<<<<<<< HEAD
   "version": "0.0.1",
-=======
-  "version": "0.0.2-beta",
->>>>>>> 4ee9da3f
   "description": "A csrf-like token to verify and protect api from client-side",
   "main": "dist/index.js",
   "scripts": {
